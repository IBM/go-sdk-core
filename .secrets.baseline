--- conflicted
+++ resolved
@@ -3,11 +3,7 @@
     "files": "package-lock.json|go.sum|^.secrets.baseline$",
     "lines": null
   },
-<<<<<<< HEAD
-  "generated_at": "2021-09-24T13:31:37Z",
-=======
   "generated_at": "2021-10-23T22:14:07Z",
->>>>>>> 0d4268f5
   "plugins_used": [
     {
       "name": "AWSKeyDetector"
@@ -100,11 +96,7 @@
         "hashed_secret": "bc2f74c22f98f7b6ffbc2f67453dbfa99bce9a32",
         "is_secret": false,
         "is_verified": false,
-<<<<<<< HEAD
-        "line_number": 547,
-=======
         "line_number": 554,
->>>>>>> 0d4268f5
         "type": "Secret Keyword",
         "verified_result": null
       }
@@ -585,7 +577,6 @@
         "verified_result": null
       }
     ],
-<<<<<<< HEAD
     "v5/core/vpc_instance_authenticator_test.go": [
       {
         "hashed_secret": "c8f0df25bade89c1873f5f01b85bcfb921443ac6",
@@ -600,14 +591,6 @@
         "is_secret": false,
         "is_verified": false,
         "line_number": 801,
-=======
-    "v5/core/utils_test.go": [
-      {
-        "hashed_secret": "0266262f439c732a31b9353ced05c9e777a07c54",
-        "is_secret": false,
-        "is_verified": false,
-        "line_number": 599,
->>>>>>> 0d4268f5
         "type": "Secret Keyword",
         "verified_result": null
       }
