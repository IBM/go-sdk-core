--- conflicted
+++ resolved
@@ -61,15 +61,9 @@
 	UserAgent string
 }
 
-<<<<<<< HEAD
 // NewBaseService constructs a new instance of BaseService. Validation on input
 // parameters and service options will be performed before instance creation.
-func NewBaseService(options *ServiceOptions, serviceName, displayName string) (*BaseService, error) {
-=======
-// NewBaseService : This function will construct a new instance of the BaseService struct, while
-// performing validation on input parameters and service options.
 func NewBaseService(options *ServiceOptions) (*BaseService, error) {
->>>>>>> dd7ccef1
 	if HasBadFirstOrLastChar(options.URL) {
 		return nil, fmt.Errorf(ERRORMSG_PROP_INVALID, "URL")
 	}
@@ -96,11 +90,7 @@
 	return &service, nil
 }
 
-<<<<<<< HEAD
 // ConfigureService updates the service with external configuration values.
-=======
-// ConfigureService configures the BaseService using external properties.
->>>>>>> dd7ccef1
 func (service *BaseService) ConfigureService(serviceName string) error {
 	// Try to load service properties from external config.
 	serviceProps, err := getServiceProperties(serviceName)
